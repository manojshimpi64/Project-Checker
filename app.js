--- conflicted
+++ resolved
@@ -21,12 +21,8 @@
   findUnusedImages,
   findMissingImages,
   testingFiles,
-<<<<<<< HEAD
-  checkDotHtmlLinkInAnchor,
-=======
   checkForOldProjectDomains,
   findhttpUrls,
->>>>>>> 4a9d3bb5
 } from "./utils/globalFunction.js";
 
 const app = express();
@@ -229,15 +225,6 @@
     case "htmlComments":
       checkForHtmlComments($, warnings, filePath, fileName, content);
       break;
-<<<<<<< HEAD
-
-    case "checkDotHtmlLinkInAnchor":
-      checkDotHtmlLinkInAnchor($, warnings, filePath, fileName, content);
-=======
-    case "findhttpUrls":
-      await findhttpUrls(basePath, warnings);
->>>>>>> 4a9d3bb5
-      break;
     case "GlobalProjectVariablesMissing":
       checkForGlobalProjectVariablesMissing(
         $,
